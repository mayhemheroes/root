--- conflicted
+++ resolved
@@ -76,11 +76,7 @@
 
 
 set_source_files_properties(src/rootcling.cxx PROPERTIES
-<<<<<<< HEAD
-  COMPILE_FLAGS ${CLING_CXXFLAGS}
-=======
   COMPILE_FLAGS "${CLING_CXXFLAGS}"
->>>>>>> 54a757ac
   VISIBILITY_INLINES_HIDDEN "ON"
 )
 
