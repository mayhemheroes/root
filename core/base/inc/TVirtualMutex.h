// @(#)root/base:$Id$
// Author: Fons Rademakers   14/07/2002

/*************************************************************************
 * Copyright (C) 1995-2002, Rene Brun and Fons Rademakers.               *
 * All rights reserved.                                                  *
 *                                                                       *
 * For the licensing terms see $ROOTSYS/LICENSE.                         *
 * For the list of contributors see $ROOTSYS/README/CREDITS.             *
 *************************************************************************/

#ifndef ROOT_TVirtualMutex
#define ROOT_TVirtualMutex


//////////////////////////////////////////////////////////////////////////
//                                                                      //
// TVirtualMutex                                                        //
//                                                                      //
// This class implements a mutex interface. The actual work is done via //
// TMutex which is available as soon as the thread library is loaded.   //
//                                                                      //
//////////////////////////////////////////////////////////////////////////

#ifndef ROOT_TObject
#include "TObject.h"
#endif

class TVirtualMutex;

// Global mutex set in TThread::Init
R__EXTERN TVirtualMutex *gGlobalMutex;

class TVirtualMutex : public TObject {

public:
   TVirtualMutex(Bool_t /* recursive */ = kFALSE) { }
   virtual ~TVirtualMutex() { }

   virtual Int_t Lock() = 0;
   virtual Int_t TryLock() = 0;
   virtual Int_t UnLock() = 0;
   virtual Int_t CleanUp() = 0;
   Int_t Acquire() { return Lock(); }
   Int_t Release() { return UnLock(); }

   virtual TVirtualMutex *Factory(Bool_t /*recursive*/ = kFALSE) = 0;

   ClassDef(TVirtualMutex,0)  // Virtual mutex lock class
};


//////////////////////////////////////////////////////////////////////////
//                                                                      //
// TLockGuard                                                           //
//                                                                      //
// This class provides mutex resource management in a guaranteed and    //
// exception safe way. Use like this:                                   //
// {                                                                    //
//    TLockGuard guard(mutex);                                          //
//    ... // do something                                               //
// }                                                                    //
// when guard goes out of scope the mutex is unlocked in the TLockGuard //
// destructor. The exception mechanism takes care of calling the dtors  //
// of local objects so it is exception safe.                            //
//                                                                      //
//////////////////////////////////////////////////////////////////////////

class TLockGuard {

private:
   TVirtualMutex *fMutex;

   TLockGuard(const TLockGuard&);             // not implemented
   TLockGuard& operator=(const TLockGuard&);  // not implemented

public:
   TLockGuard(TVirtualMutex *mutex)
     : fMutex(mutex) { if (fMutex) fMutex->Lock(); }
<<<<<<< HEAD
   Int_t UnLock() { 
=======
   Int_t UnLock() {
>>>>>>> 67b26b9f
      if (!fMutex) return 0;
      auto tmp = fMutex;
      fMutex = 0;
      return tmp->UnLock();
   }
   ~TLockGuard() { if (fMutex) fMutex->UnLock(); }

   ClassDefNV(TLockGuard,0)  // Exception safe locking/unlocking of mutex
};

// Zero overhead macros in case not compiled with thread support
#if defined (_REENTRANT) || defined (WIN32)

#define R__LOCKGUARD(mutex) TLockGuard _R__UNIQUE_(R__guard)(mutex)
#define R__LOCKGUARD_NAMED(name,mutex) TLockGuard name(mutex)
#define R__LOCKGUARD2(mutex)                             \
   if (gGlobalMutex && !mutex) {                         \
      gGlobalMutex->Lock();                              \
      if (!mutex)                                        \
         mutex = gGlobalMutex->Factory(kTRUE);           \
      gGlobalMutex->UnLock();                            \
   }                                                     \
   R__LOCKGUARD(mutex)
#define R__LOCKGUARD_NAMED(name,mutex) TLockGuard _NAME2_(R__guard,name)(mutex)
#define R__LOCKGUARD_UNLOCK(name) _NAME2_(R__guard,name).UnLock()
#else
#define R__LOCKGUARD(mutex)  if (mutex) { }
#define R__LOCKGUARD_NAMED(name,mutex) if (mutex) { }
#define R__LOCKGUARD2(mutex) if (mutex) { }
#define R__LOCKGUARD_UNLOCK(name) { }
#endif

#endif<|MERGE_RESOLUTION|>--- conflicted
+++ resolved
@@ -77,11 +77,7 @@
 public:
    TLockGuard(TVirtualMutex *mutex)
      : fMutex(mutex) { if (fMutex) fMutex->Lock(); }
-<<<<<<< HEAD
-   Int_t UnLock() { 
-=======
    Int_t UnLock() {
->>>>>>> 67b26b9f
       if (!fMutex) return 0;
       auto tmp = fMutex;
       fMutex = 0;
@@ -96,7 +92,6 @@
 #if defined (_REENTRANT) || defined (WIN32)
 
 #define R__LOCKGUARD(mutex) TLockGuard _R__UNIQUE_(R__guard)(mutex)
-#define R__LOCKGUARD_NAMED(name,mutex) TLockGuard name(mutex)
 #define R__LOCKGUARD2(mutex)                             \
    if (gGlobalMutex && !mutex) {                         \
       gGlobalMutex->Lock();                              \
