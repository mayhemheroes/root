//--------------------------------------------------------------------*- C++ -*-
// CLING - the C++ LLVM-based InterpreterG :)
// author:  Axel Naumann <axel@cern.ch>
//
// This file is dual-licensed: you can choose to license it under the University
// of Illinois Open Source License or the GNU Lesser General Public License. See
// LICENSE.TXT for details.
//------------------------------------------------------------------------------

#include "IncrementalExecutor.h"
#include "BackendPasses.h"
#include "IncrementalJIT.h"
#include "Threading.h"

#include "cling/Interpreter/DynamicLibraryManager.h"
#include "cling/Interpreter/Transaction.h"
#include "cling/Interpreter/Value.h"
#include "cling/Utils/AST.h"
#include "cling/Utils/Output.h"
#include "cling/Utils/Platform.h"

#include "clang/Basic/Diagnostic.h"
#include "clang/Basic/TargetOptions.h"
#include "clang/Frontend/CompilerInstance.h"

#include "llvm/IR/Constants.h"
#include "llvm/IR/Instructions.h"
#include "llvm/IR/LLVMContext.h"
#include "llvm/IR/Module.h"
#include "llvm/ADT/SmallPtrSet.h"
#include "llvm/ADT/Triple.h"
#include "llvm/Support/Host.h"
#include "llvm/Support/TargetRegistry.h"
#include "llvm/Target/TargetMachine.h"

#include <iostream>

using namespace llvm;

namespace cling {

namespace {

static std::unique_ptr<TargetMachine>
CreateHostTargetMachine(const clang::CompilerInstance& CI) {
  const clang::TargetOptions& TargetOpts = CI.getTargetOpts();
  const clang::CodeGenOptions& CGOpt = CI.getCodeGenOpts();
  const std::string& Triple = TargetOpts.Triple;

  std::string Error;
  const Target *TheTarget = TargetRegistry::lookupTarget(Triple, Error);
  if (!TheTarget) {
    cling::errs() << "cling::IncrementalExecutor: unable to find target:\n"
                  << Error;
    return std::unique_ptr<TargetMachine>();
  }

  CodeGenOpt::Level OptLevel = CodeGenOpt::Default;
  switch (CGOpt.OptimizationLevel) {
    case 0: OptLevel = CodeGenOpt::None; break;
    case 1: OptLevel = CodeGenOpt::Less; break;
    case 2: OptLevel = CodeGenOpt::Default; break;
    case 3: OptLevel = CodeGenOpt::Aggressive; break;
    default: OptLevel = CodeGenOpt::Default;
  }
  using namespace llvm::orc;
  auto JTMB = JITTargetMachineBuilder::detectHost();
  if (!JTMB)
    logAllUnhandledErrors(JTMB.takeError(), llvm::errs(),
                          "Error detecting host");

  JTMB->setCodeGenOptLevel(OptLevel);
#ifdef _WIN32
  JTMB->getOptions().EmulatedTLS = false;
#endif // _WIN32

#if defined(__powerpc64__) || defined(__PPC64__)
  // We have to use large code model for PowerPC64 because TOC and text sections
  // can be more than 2GB apart.
  JTMB->setCodeModel(CodeModel::Large);
#endif

<<<<<<< HEAD
=======
  std::unique_ptr<TargetMachine> TM = cantFail(JTMB->createTargetMachine());

>>>>>>> 54a757ac
  // Forcefully disable GlobalISel, it might be enabled on AArch64 without
  // optimizations. In tests on an Apple M1 after the upgrade to LLVM 9, this
  // new instruction selection framework emits branches / calls that expect all
  // code to be reachable in +/- 128 MB. This cannot be guaranteed during JIT,
  // which generates code into allocated pages on the heap and could span the
  // entire address space of the process.
  //
  // TODO:
  // 1. Try to reproduce the problem with vanilla lli of LLVM 9 to check that
  //    this is not related to the way Cling incrementally JITs and executes.
  // 2. Figure out exactly why GlobalISel emits different branch instructions,
  //    and whether this is a problem in the framework or of the generated IR.
  // 3. Verify if the same happens with LLVM 11/12 (whatever Cling will move to
  //    next), and possibly fix the underlying issue in LLVM upstream's `main`.
  //
  // FIXME: Lift this restriction and allow the target to enable GlobalISel,
  // if deemed ready by upstream developers.
  TM->setGlobalISel(false);

  return TM;
}

} // anonymous namespace

IncrementalExecutor::IncrementalExecutor(clang::DiagnosticsEngine& /*diags*/,
                                         const clang::CompilerInstance& CI):
  m_Callbacks(nullptr), m_externalIncrementalExecutor(nullptr)
#if 0
  : m_Diags(diags)
#endif
{
  m_DyLibManager.initializeDyld([](llvm::StringRef){/*ignore*/ return false;});

  // MSVC doesn't support m_AtExitFuncsSpinLock=ATOMIC_FLAG_INIT; in the class definition
  std::atomic_flag_clear( &m_AtExitFuncsSpinLock );

  std::unique_ptr<TargetMachine> TM(CreateHostTargetMachine(CI));
  auto &TMRef = *TM;
  auto RetainOwnership =
    [this](llvm::orc::VModuleKey K, std::unique_ptr<Module> M) -> void {
    assert (m_PendingModules.count(K) && "Unable to find the module");
    m_PendingModules[K]->setModule(std::move(M));
    m_PendingModules.erase(K);
  };
  m_JIT.reset(new IncrementalJIT(*this, std::move(TM), RetainOwnership));

  m_BackendPasses.reset(new BackendPasses(CI.getCodeGenOpts(),
                                          CI.getTargetOpts(),
                                          CI.getLangOpts(),
                                          TMRef,
                                          *m_JIT));
}

// Keep in source: ~unique_ptr<ClingJIT> needs ClingJIT
IncrementalExecutor::~IncrementalExecutor() {}

void IncrementalExecutor::runAtExitFuncs() {
  // It is legal to register an atexit handler from within another atexit
  // handler and furthor-more the standard says they need to run in reverse
  // order, so this function must be recursion safe.
  AtExitFunctions Local;
  {
    cling::internal::SpinLockGuard slg(m_AtExitFuncsSpinLock);
    // Check this case first, to avoid the swap all-together.
    if (m_AtExitFuncs.empty())
      return;
    Local.swap(m_AtExitFuncs);
  }
  for (auto&& Ordered : llvm::reverse(Local.ordered())) {
    for (auto&& AtExit : llvm::reverse(Ordered->second))
      AtExit();
    // The standard says that they need to run in reverse order, which means
    // anything added from 'AtExit()' must now be run!
    runAtExitFuncs();
  }
}

void IncrementalExecutor::AddAtExitFunc(void (*func)(void*), void* arg,
                                        const Transaction* T) {
  // Register a CXAAtExit function
  cling::internal::SpinLockGuard slg(m_AtExitFuncsSpinLock);
  m_AtExitFuncs[T].emplace_back(func, arg);
}

void unresolvedSymbol()
{
  // This might get called recursively, or a billion of times. Do not generate
  // useless output; unresolvedSymbol() is always handed out with an error
  // message - that's enough.
  //cling::errs() << "IncrementalExecutor: calling unresolved symbol, "
  //  "see previous error message!\n";

  // throw exception instead?
}

void*
IncrementalExecutor::HandleMissingFunction(const std::string& mangled_name) const {
  // Not found in the map, add the symbol in the list of unresolved symbols
  if (m_unresolvedSymbols.insert(mangled_name).second) {
    //cling::errs() << "IncrementalExecutor: use of undefined symbol '"
    //             << mangled_name << "'!\n";
  }

  return utils::FunctionToVoidPtr(&unresolvedSymbol);
}

void*
IncrementalExecutor::NotifyLazyFunctionCreators(const std::string& mangled_name) const {
  for (auto it = m_lazyFuncCreator.begin(), et = m_lazyFuncCreator.end();
       it != et; ++it) {
    void* ret = (void*)((LazyFunctionCreatorFunc_t)*it)(mangled_name);
    if (ret)
      return ret;
  }
  void *address = nullptr;
  if (m_externalIncrementalExecutor)
   address = m_externalIncrementalExecutor->getAddressOfGlobal(mangled_name);

  return (address ? address : HandleMissingFunction(mangled_name));
}

#if 0
// FIXME: employ to empty module dependencies *within* the *current* module.
static void
freeCallersOfUnresolvedSymbols(llvm::SmallVectorImpl<llvm::Function*>&
                               funcsToFree, llvm::ExecutionEngine* engine) {
  llvm::SmallPtrSet<llvm::Function*, 40> funcsToFreeUnique;
  for (size_t i = 0; i < funcsToFree.size(); ++i) {
    llvm::Function* func = funcsToFree[i];
    assert(func && "Cannot free NULL function");
    if (funcsToFreeUnique.insert(func).second) {
      for (llvm::Value::use_iterator IU = func->use_begin(),
             EU = func->use_end(); IU != EU; ++IU) {
        llvm::Instruction* instUser = llvm::dyn_cast<llvm::Instruction>(*IU);
        if (!instUser) continue;
        if (!instUser->getParent()) continue;
        if (llvm::Function* userFunc = instUser->getParent()->getParent())
          funcsToFree.push_back(userFunc);
      }
    }
  }
  for (llvm::SmallPtrSet<llvm::Function*, 40>::iterator
         I = funcsToFreeUnique.begin(), E = funcsToFreeUnique.end();
       I != E; ++I) {
    // This should force the JIT to recompile the function. But the stubs stay,
    // and the JIT reuses the stubs now pointing nowhere, i.e. without updating
    // the machine code address. Fix the JIT, or hope that MCJIT helps.
    //engine->freeMachineCodeForFunction(*I);
    engine->updateGlobalMapping(*I, 0);
  }
}
#endif

static bool isPracticallyEmptyModule(const llvm::Module* M) {
  return M->empty() && M->global_empty() && M->alias_empty();
}


IncrementalExecutor::ExecutionResult
IncrementalExecutor::runStaticInitializersOnce(Transaction& T) {
  llvm::Module* m = T.getModule();
  assert(m && "Module must not be null");

  if (isPracticallyEmptyModule(m))
    return kExeSuccess;

  llvm::orc::VModuleKey K =
    emitModule(T.takeModule(), T.getCompilationOpts().OptLevel);
  m_PendingModules[K] = &T;


  // We don't care whether something was unresolved before.
  m_unresolvedSymbols.clear();

  // check if there is any unresolved symbol in the list
  if (diagnoseUnresolvedSymbols("static initializers"))
    return kExeUnresolvedSymbols;

  llvm::GlobalVariable* GV
     = m->getGlobalVariable("llvm.global_ctors", true);
  // Nothing to do is good, too.
  if (!GV) return kExeSuccess;

  // Close similarity to
  // m_engine->runStaticConstructorsDestructors(false) aka
  // llvm::ExecutionEngine::runStaticConstructorsDestructors()
  // is intentional; we do an extra pass to check whether the JIT
  // managed to collect all the symbols needed by the niitializers.
  // Should be an array of '{ i32, void ()* }' structs.  The first value is
  // the init priority, which we ignore.
  llvm::ConstantArray *InitList
    = llvm::dyn_cast<llvm::ConstantArray>(GV->getInitializer());

  // We need to delete it here just in case we have recursive inits, otherwise
  // it will call inits multiple times.
  GV->eraseFromParent();

  if (InitList == 0)
    return kExeSuccess;

  //SmallVector<Function*, 2> initFuncs;

  for (unsigned i = 0, e = InitList->getNumOperands(); i != e; ++i) {
    llvm::ConstantStruct *CS
      = llvm::dyn_cast<llvm::ConstantStruct>(InitList->getOperand(i));
    if (CS == 0) continue;

    llvm::Constant *FP = CS->getOperand(1);
    if (FP->isNullValue())
      continue;  // Found a sentinal value, ignore.

    // Strip off constant expression casts.
    if (llvm::ConstantExpr *CE = llvm::dyn_cast<llvm::ConstantExpr>(FP))
      if (CE->isCast())
        FP = CE->getOperand(0);

    // Execute the ctor/dtor function!
    if (llvm::Function *F = llvm::dyn_cast<llvm::Function>(FP)) {
      const llvm::StringRef fName = F->getName();
      executeInit(fName);
/*
      initFuncs.push_back(F);
      if (fName.startswith("_GLOBAL__sub_I_")) {
        BasicBlock& BB = F->getEntryBlock();
        for (BasicBlock::iterator I = BB.begin(), E = BB.end(); I != E; ++I)
          if (CallInst* call = dyn_cast<CallInst>(I))
            initFuncs.push_back(call->getCalledFunction());
      }
*/
    }
  }

/*
  for (SmallVector<Function*,2>::iterator I = initFuncs.begin(),
         E = initFuncs.end(); I != E; ++I) {
    // Cleanup also the dangling init functions. They are in the form:
    // define internal void @_GLOBAL__I_aN() section "..."{
    // entry:
    //   call void @__cxx_global_var_init(N-1)()
    //   call void @__cxx_global_var_initM()
    //   ret void
    // }
    //
    // define internal void @__cxx_global_var_init(N-1)() section "..." {
    // entry:
    //   call void @_ZN7MyClassC1Ev(%struct.MyClass* @n)
    //   ret void
    // }

    // Erase __cxx_global_var_init(N-1)() first.
    (*I)->removeDeadConstantUsers();
    (*I)->eraseFromParent();
  }
*/

  return kExeSuccess;
}

void IncrementalExecutor::runAndRemoveStaticDestructors(Transaction* T) {
  assert(T && "Must be set");
  // Collect all the dtors bound to this transaction.
  AtExitFunctions::mapped_type Local;
  {
    cling::internal::SpinLockGuard slg(m_AtExitFuncsSpinLock);
    auto Itr = m_AtExitFuncs.find(T);
    if (Itr == m_AtExitFuncs.end()) return;
    m_AtExitFuncs.erase(Itr, &Local);
  } // end of spin lock lifetime block.

  // 'Unload' the cxa_atexit, atexit entities.
  for (auto&& AtExit : llvm::reverse(Local)) {
    AtExit();
    // Run anything that was just registered in 'AtExit()'
    runAndRemoveStaticDestructors(T);
  }
}

static void flushOutBuffers() {
  // Force-flush as we might be printing on screen with printf.
  std::cout.flush();
  fflush(stdout);
}

IncrementalExecutor::ExecutionResult
IncrementalExecutor::executeWrapper(llvm::StringRef function,
                                    Value* returnValue/* =0*/) const {
  // Set the value to cling::invalid.
  if (returnValue)
    *returnValue = Value();

  typedef void (*InitFun_t)(void*);
  InitFun_t fun;
  ExecutionResult res = jitInitOrWrapper(function, fun);
  if (res != kExeSuccess)
    return res;
  EnterUserCodeRAII euc(m_Callbacks);
  (*fun)(returnValue);

  flushOutBuffers();
  return kExeSuccess;
}

void IncrementalExecutor::setCallbacks(InterpreterCallbacks* callbacks) {
  m_Callbacks = callbacks;
  m_DyLibManager.setCallbacks(callbacks);
}

void
IncrementalExecutor::installLazyFunctionCreator(LazyFunctionCreatorFunc_t fp)
{
  m_lazyFuncCreator.push_back(fp);
}

bool
IncrementalExecutor::addSymbol(const char* Name,  void* Addr,
                               bool Jit) const {
  return m_JIT->lookupSymbol(Name, Addr, Jit).second;
}

void* IncrementalExecutor::getAddressOfGlobal(llvm::StringRef symbolName,
                                              bool* fromJIT /*=0*/) const {
  // Return a symbol's address, and whether it was jitted.
  void* address = m_JIT->lookupSymbol(symbolName).first;

  // It's not from the JIT if it's in a dylib.
  if (fromJIT)
    *fromJIT = !address;

  if (!address)
    return (void*)m_JIT->getSymbolAddress(symbolName, false /*no dlsym*/);

  return address;
}

void*
IncrementalExecutor::getPointerToGlobalFromJIT(llvm::StringRef name) const {
  // Get the function / variable pointer referenced by name.

  // We don't care whether something was unresolved before.
  m_unresolvedSymbols.clear();

  void* addr = (void*)m_JIT->getSymbolAddress(name, false /*no dlsym*/);

  if (diagnoseUnresolvedSymbols(name, "symbol"))
    return 0;
  return addr;
}

bool IncrementalExecutor::diagnoseUnresolvedSymbols(llvm::StringRef trigger,
                                                  llvm::StringRef title) const {
  if (m_unresolvedSymbols.empty())
    return false;

  // Issue callback to TCling!!
  for (const std::string& sym : m_unresolvedSymbols) {
    // We emit callback to LibraryLoadingFailed when we get error with error message.
    if (InterpreterCallbacks* C = m_Callbacks)
      if (C->LibraryLoadingFailed(sym, "", false, false))
        return false;
  }

  llvm::SmallVector<llvm::Function*, 128> funcsToFree;
  for (const std::string& sym : m_unresolvedSymbols) {
#if 0
    // FIXME: This causes a lot of test failures, for some reason it causes
    // the call to HandleMissingFunction to be elided.
    unsigned diagID = m_Diags.getCustomDiagID(clang::DiagnosticsEngine::Error,
                                              "%0 unresolved while jitting %1");
    (void)diagID;
    //m_Diags.Report(diagID) << sym << funcname; // TODO: demangle the names.
#endif

    cling::errs() << "IncrementalExecutor::executeFunction: symbol '" << sym
                  << "' unresolved while linking ";
    if (trigger.find(utils::Synthesize::UniquePrefix) != llvm::StringRef::npos)
      cling::errs() << "[cling interface function]";
    else {
      if (!title.empty())
        cling::errs() << title << " '";
      cling::errs() << trigger;
      if (!title.empty())
        cling::errs() << "'";
    }
    cling::errs() << "!\n";

    // Be helpful, demangle!
    std::string demangledName = platform::Demangle(sym);
    if (!demangledName.empty()) {
       cling::errs()
          << "You are probably missing the definition of "
          << demangledName << "\n"
          << "Maybe you need to load the corresponding shared library?\n";
    }

#ifdef __APPLE__
    // The JIT gives us a mangled name which has only one leading underscore on
    // all platforms, for instance _ZN8TRandom34RndmEv. However, on OSX the
    // linker stores this symbol as __ZN8TRandom34RndmEv (adding an extra _).
    assert(!llvm::StringRef(sym).startswith("__") && "Already added!");
    std::string libName = m_DyLibManager.searchLibrariesForSymbol('_' + sym,
                                                        /*searchSystem=*/ true);
#else
    std::string libName = m_DyLibManager.searchLibrariesForSymbol(sym,
                                                        /*searchSystem=*/ true);
#endif //__APPLE__
    if (!libName.empty())
      cling::errs() << "Symbol found in '" << libName << "';"
                    << " did you mean to load it with '.L "
                    << libName << "'?\n";

    //llvm::Function *ff = m_engine->FindFunctionNamed(i->c_str());
    // i could also reference a global variable, in which case ff == 0.
    //if (ff)
    //  funcsToFree.push_back(ff);
  }
  //freeCallersOfUnresolvedSymbols(funcsToFree, m_engine.get());
  m_unresolvedSymbols.clear();
  return true;
}

}// end namespace cling<|MERGE_RESOLUTION|>--- conflicted
+++ resolved
@@ -80,11 +80,8 @@
   JTMB->setCodeModel(CodeModel::Large);
 #endif
 
-<<<<<<< HEAD
-=======
   std::unique_ptr<TargetMachine> TM = cantFail(JTMB->createTargetMachine());
 
->>>>>>> 54a757ac
   // Forcefully disable GlobalISel, it might be enabled on AArch64 without
   // optimizations. In tests on an Apple M1 after the upgrade to LLVM 9, this
   // new instruction selection framework emits branches / calls that expect all
