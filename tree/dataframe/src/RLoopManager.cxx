--- conflicted
+++ resolved
@@ -157,15 +157,9 @@
          if (branch->IsA() == TBranch::Class()) {
             // Leaf list
             auto listOfLeaves = branch->GetListOfLeaves();
-<<<<<<< HEAD
-            if (listOfLeaves->GetEntries() == 1) {
-               auto leaf = static_cast<TLeaf *>(listOfLeaves->UncheckedAt(0));
-               UpdateList(bNamesReg, bNames, branchName, friendName, foundLeaves, leaf, allowDuplicates);
-=======
             if (listOfLeaves->GetEntriesUnsafe() == 1) {
                auto leaf = static_cast<TLeaf *>(listOfLeaves->UncheckedAt(0));
                InsertBranchName(bNamesReg, bNames, branchName, friendName, foundLeaves, leaf, allowDuplicates);
->>>>>>> 54a757ac
             }
 
             for (auto leaf : *listOfLeaves) {
@@ -346,33 +340,21 @@
    : fTree(std::shared_ptr<TTree>(tree, [](TTree *) {})), fDefaultColumns(defaultBranches),
      fNSlots(RDFInternal::GetNSlots()),
      fLoopType(ROOT::IsImplicitMTEnabled() ? ELoopType::kROOTFilesMT : ELoopType::kROOTFiles),
-<<<<<<< HEAD
-     fDataBlockNotifier(fNSlots)
-=======
      fNewSampleNotifier(fNSlots), fSampleInfos(fNSlots)
->>>>>>> 54a757ac
 {
 }
 
 RLoopManager::RLoopManager(ULong64_t nEmptyEntries)
    : fNEmptyEntries(nEmptyEntries), fNSlots(RDFInternal::GetNSlots()),
-<<<<<<< HEAD
-     fLoopType(ROOT::IsImplicitMTEnabled() ? ELoopType::kNoFilesMT : ELoopType::kNoFiles), fDataBlockNotifier(fNSlots)
-=======
      fLoopType(ROOT::IsImplicitMTEnabled() ? ELoopType::kNoFilesMT : ELoopType::kNoFiles), fNewSampleNotifier(fNSlots),
      fSampleInfos(fNSlots)
->>>>>>> 54a757ac
 {
 }
 
 RLoopManager::RLoopManager(std::unique_ptr<RDataSource> ds, const ColumnNames_t &defaultBranches)
    : fDefaultColumns(defaultBranches), fNSlots(RDFInternal::GetNSlots()),
      fLoopType(ROOT::IsImplicitMTEnabled() ? ELoopType::kDataSourceMT : ELoopType::kDataSource),
-<<<<<<< HEAD
-     fDataSource(std::move(ds)), fDataBlockNotifier(fNSlots)
-=======
      fDataSource(std::move(ds)), fNewSampleNotifier(fNSlots), fSampleInfos(fNSlots)
->>>>>>> 54a757ac
 {
    fDataSource->SetNSlots(fNSlots);
 }
@@ -478,8 +460,6 @@
          std::cerr << "RDataFrame::Run: event loop was interrupted\n";
          throw;
       }
-<<<<<<< HEAD
-=======
       // fNStopsReceived < fNChildren is always true at the moment as we don't support event loop early quitting in
       // multi-thread runs, but it costs nothing to be safe and future-proof in case we add support for that later.
       if (r.GetEntryStatus() != TTreeReader::kEntryBeyondEnd && fNStopsReceived < fNChildren) {
@@ -487,7 +467,6 @@
          throw std::runtime_error("An error was encountered while processing the data. TTreeReader status code is: " +
                                   std::to_string(r.GetEntryStatus()));
       }
->>>>>>> 54a757ac
    });
 #endif // no-op otherwise (will not be called)
 }
@@ -599,19 +578,11 @@
 void RLoopManager::RunAndCheckFilters(unsigned int slot, Long64_t entry)
 {
    // data-block callbacks run before the rest of the graph
-<<<<<<< HEAD
-   if (fDataBlockNotifier.CheckFlag(slot)) {
-      for (auto &callback : fDataBlockCallbacks) {
-         callback(slot);
-      }
-      fDataBlockNotifier.UnsetFlag(slot);
-=======
    if (fNewSampleNotifier.CheckFlag(slot)) {
       for (auto &callback : fSampleCallbacks) {
          callback(slot, fSampleInfos[slot]);
       }
       fNewSampleNotifier.UnsetFlag(slot);
->>>>>>> 54a757ac
    }
 
    for (auto &actionPtr : fBookedActions)
@@ -627,11 +598,7 @@
 /// calls their `InitSlot` method, to get them ready for running a task.
 void RLoopManager::InitNodeSlots(TTreeReader *r, unsigned int slot)
 {
-<<<<<<< HEAD
-   SetupDataBlockCallbacks(r, slot);
-=======
    SetupSampleCallbacks(r, slot);
->>>>>>> 54a757ac
    for (auto &ptr : fBookedActions)
       ptr->InitSlot(r, slot);
    for (auto &ptr : fBookedFilters)
@@ -645,28 +612,17 @@
       callback(slot);
 }
 
-<<<<<<< HEAD
-void RLoopManager::SetupDataBlockCallbacks(TTreeReader *r, unsigned int slot) {
-   if (r != nullptr) {
-      // we need to set a notifier so that we run the callbacks every time we switch to a new TTree
-      // `PrependLink` inserts this notifier into the TTree/TChain's linked list of notifiers
-      fDataBlockNotifier.GetChainNotifyLink(slot).PrependLink(*r->GetTree());
-=======
 void RLoopManager::SetupSampleCallbacks(TTreeReader *r, unsigned int slot) {
    if (r != nullptr) {
       // we need to set a notifier so that we run the callbacks every time we switch to a new TTree
       // `PrependLink` inserts this notifier into the TTree/TChain's linked list of notifiers
       fNewSampleNotifier.GetChainNotifyLink(slot).PrependLink(*r->GetTree());
->>>>>>> 54a757ac
    }
    // Whatever the data source, initially set the "new data block" flag:
    // - for TChains, this ensures that we don't skip the first data block because
    //   the correct tree is already loaded
    // - for RDataSources and empty sources, which currently don't have data blocks, this
    //   ensures that we run once per task
-<<<<<<< HEAD
-   fDataBlockNotifier.SetFlag(slot);
-=======
    fNewSampleNotifier.SetFlag(slot);
 }
 
@@ -691,7 +647,6 @@
    }
 
    fSampleInfos[slot] = RSampleInfo(fname + "/" + treename, range);
->>>>>>> 54a757ac
 }
 
 /// Initialize all nodes of the functional graph before running the event loop.
@@ -731,22 +686,14 @@
 
    fCallbacks.clear();
    fCallbacksOnce.clear();
-<<<<<<< HEAD
-   fDataBlockCallbacks.clear();
-=======
    fSampleCallbacks.clear();
->>>>>>> 54a757ac
 }
 
 /// Perform clean-up operations. To be called at the end of each task execution.
 void RLoopManager::CleanUpTask(TTreeReader *r, unsigned int slot)
 {
    if (r != nullptr)
-<<<<<<< HEAD
-      fDataBlockNotifier.GetChainNotifyLink(slot).RemoveLink(*r->GetTree());
-=======
       fNewSampleNotifier.GetChainNotifyLink(slot).RemoveLink(*r->GetTree());
->>>>>>> 54a757ac
    for (auto &ptr : fBookedActions)
       ptr->FinalizeSlot(slot);
    for (auto &ptr : fBookedFilters)
@@ -983,15 +930,8 @@
    fDSValuePtrMap[col] = ptrs;
 }
 
-<<<<<<< HEAD
-void RLoopManager::AddDataBlockCallback(std::function<void(unsigned int)> &&callback)
-{
-   if (callback)
-      fDataBlockCallbacks.emplace_back(std::move(callback));
-=======
 void RLoopManager::AddSampleCallback(SampleCallback_t &&callback)
 {
    if (callback)
       fSampleCallbacks.emplace_back(std::move(callback));
->>>>>>> 54a757ac
 }