--- conflicted
+++ resolved
@@ -17,13 +17,6 @@
 using namespace ROOT::Detail::RDF;
 
 RFilterBase::RFilterBase(RLoopManager *implPtr, std::string_view name, const unsigned int nSlots,
-<<<<<<< HEAD
-                         const RDFInternal::RBookedDefines &defines)
-   : RNodeBase(implPtr), fLastResult(nSlots * RDFInternal::CacheLineStep<int>()),
-     fAccepted(nSlots * RDFInternal::CacheLineStep<ULong64_t>()),
-     fRejected(nSlots * RDFInternal::CacheLineStep<ULong64_t>()), fName(name), fNSlots(nSlots), fDefines(defines)
-{
-=======
                          const RDFInternal::RColumnRegister &colRegister, const ColumnNames_t &columns,
                          const std::vector<std::string> &prevVariations, const std::string &variation)
    : RNodeBase(ROOT::Internal::RDF::Union(colRegister.GetVariationDeps(columns), prevVariations), implPtr),
@@ -39,7 +32,6 @@
       if (fVariation != "nominal" && fIsDefine[i])
          fColRegister.GetColumns().at(fColumnNames[i])->MakeVariations({fVariation});
    }
->>>>>>> 54a757ac
 }
 
 // outlined to pin virtual table
@@ -66,10 +58,6 @@
 
 void RFilterBase::InitNode()
 {
-<<<<<<< HEAD
-   fLastCheckedEntry = std::vector<Long64_t>(fNSlots * RDFInternal::CacheLineStep<Long64_t>(), -1);
-=======
->>>>>>> 54a757ac
    if (!fName.empty()) // if this is a named filter we care about its report count
       ResetReportCount();
 }