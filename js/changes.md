--- conflicted
+++ resolved
@@ -86,13 +86,6 @@
 1. Support drawing produced by TRatioPlot, including interactive zooming
 2. Fix problem with TF1 drawing from histogram list of primitives
 3. Let disable showing of StreamerInfo in the GUI by adding &skipsi to URL
-<<<<<<< HEAD
-4. Support drawing produced by TRatioPlot, including interactive zooming
-5. Provide tooltips when TH1 drawn with "E" or "P" option
-6. Fix problem with zooming of many overlayed histograms
-7. API change -> PadPainter.zoom function returns Promise now
-8. Support gridx/y, tickx/y, logx/y options for (multi) graphs painter
-=======
 4. Provide tooltips when TH1 drawn with "E" or "P" option
 5. Fix problem with zooming of many overlayed histograms
 6. API change -> PadPainter.zoom function returns Promise now
@@ -104,7 +97,6 @@
 ## Changes in 6.0.2
 1. Fix ZSTD size limitation, use streaming API (#214)
 2. Prevent endless recursion in JSROOT.parse() function
->>>>>>> 54a757ac
 
 
 ## Changes in 6.0.1
